from flask import Flask, render_template, redirect, url_for, flash, request
from flask_sqlalchemy import SQLAlchemy
from werkzeug.security import generate_password_hash, check_password_hash
from flask_login import LoginManager, login_user, logout_user, login_required, current_user, UserMixin
from functools import wraps
from decimal import Decimal, InvalidOperation
from datetime import datetime, time

app = Flask(__name__)

app.config['SQLALCHEMY_DATABASE_URI'] = 'mysql+pymysql://root:password@localhost/stockcraft_db'
app.config['SQLALCHEMY_TRACK_MODIFICATIONS'] = False
app.config['SECRET_KEY'] = 'your-secret-key'

db = SQLAlchemy(app)

login_manager = LoginManager(app)


@login_manager.user_loader
def load_user(user_id: str):
    return User.query.get(int(user_id))


login_manager.login_view = "login"

def admin_required(f):
    @wraps(f)
    def wrapper(*args, **kwargs):
        if not current_user.is_authenticated:
            return login_manager.unauthorized()
        if not current_user.is_admin:
            flash("Admin access required.", "error")
            return redirect(url_for("home"))
        return f(*args, **kwargs)
    return wrapper


class User(UserMixin, db.Model):
    __tablename__ = "user"
    user_id = db.Column(db.Integer, primary_key=True, autoincrement=True)
    username = db.Column(db.String(80), unique=True, nullable=False)
    email = db.Column(db.String(120), unique=True, nullable=False)
    lastname = db.Column(db.String(120), nullable=False)
    firstname = db.Column(db.String(120), nullable=False)
    password = db.Column(db.String(200), nullable=False)

    is_admin = db.Column(db.Boolean, default=False)

    orders = db.relationship("Order", backref="user", lazy=True)
    portfolios = db.relationship("Portfolio", backref="user", lazy=True)
    cash_account = db.relationship(
        "CashAccount", backref="user", uselist=False)

    @property
    def id(self):
        return self.user_id

    def set_password(self, raw_password: str):
        self.password = generate_password_hash(raw_password)

    def check_password(self, raw_password: str) -> bool:
        return check_password_hash(self.password, raw_password)


class Stock(db.Model):
    __tablename__ = "stock"
    id = db.Column(db.Integer, primary_key=True, autoincrement=True)
    stock_ticker = db.Column(db.String(80), unique=True, nullable=False)
    company = db.Column(db.String(120), unique=True, nullable=False)
    initial_price = db.Column(db.Float, nullable=False)
    available_stocks = db.Column(db.Integer, nullable=False)

    orders = db.relationship("Order", backref="stock", lazy=True)
    portfolios = db.relationship("Portfolio", backref="stock", lazy=True)


class Order(db.Model):
    __tablename__ = "order"
    order_id = db.Column(db.Integer, primary_key=True, autoincrement=True)
    user_id = db.Column(db.Integer, db.ForeignKey(
        "user.user_id"), nullable=False)
    stock_id = db.Column(db.Integer, db.ForeignKey(
        "stock.id"), nullable=False)
    quantity = db.Column(db.Integer, nullable=False, default=1)


class Transaction(db.Model):
    __tablename__ = "transaction"
    transaction_id = db.Column(db.Integer, primary_key=True, autoincrement=True)
    order_id = db.Column(db.Integer, db.ForeignKey("order.order_id"), nullable=True)
    user_id = db.Column(db.Integer, db.ForeignKey("user.user_id"), nullable=False)
    stock_id = db.Column(db.Integer, db.ForeignKey("stock.id"), nullable=False)
    quantity = db.Column(db.Integer, nullable=False)


class MarketSetting(db.Model):
    __tablename__ = "market_setting"
    id = db.Column(db.Integer, primary_key=True)
    hours = db.Column(db.String(50), nullable=False, default="8 a.m.-5 p.m.")
    schedule = db.Column(db.String(500), nullable=True, default="")


def parse_time_string(value: str):
    cleaned = value.strip().lower().replace(" ", "").replace(".", "")
    if not cleaned:
        raise ValueError
    if cleaned.endswith(("am", "pm")) and ":" not in cleaned[:-2]:
        cleaned = f"{cleaned[:-2]}:00{cleaned[-2:]}"
    if cleaned.isdigit():
        cleaned = f"{cleaned}:00"
    for fmt in ("%H:%M", "%I:%M%p"):
        try:
            return datetime.strptime(cleaned, fmt).time()
        except ValueError:
            continue
    raise ValueError


def parse_market_hours(hours: str):
    try:
        start_str, end_str = hours.split("-", 1)
        start_time = parse_time_string(start_str)
        end_time = parse_time_string(end_str)
        return start_time, end_time
    except ValueError:
        return time(8, 0), time(17, 0)


def get_closed_dates(schedule: str):
    if not schedule:
        return set()
    parts = schedule.replace(",", "\n").splitlines()
    return {x.strip() for x in parts if x.strip()}


def get_market_context():
    setting = MarketSetting.query.first()
    if not setting:
        setting = MarketSetting(hours="8 a.m.-5 p.m.", schedule="")
        db.session.add(setting)
        db.session.commit()
    now = datetime.now()
    open_time, close_time = parse_market_hours(setting.hours or "")
    closed_dates = get_closed_dates(setting.schedule or "")
    today = now.strftime("%Y-%m-%d")
    closed_today = today in closed_dates
    after_midnight = open_time > close_time
    current_time = now.time()
<<<<<<< HEAD
    time_open = False
    formatted_dates = []
    for date_str in sorted(closed_dates):
        try:
            dt = datetime.strptime(date_str, "%Y-%m-%d")
            formatted_dates.append(f"{dt.strftime('%B')} {dt.day} {dt.year}")
        except ValueError:
            formatted_dates.append(date_str)
    if after_midnight:
        time_open = current_time >= open_time or current_time <= close_time
    else:
        time_open = open_time <= current_time <= close_time
    market_open = time_open and not closed_today
    def format_display_time(t: time):
        formatted = t.strftime("%I:%M %p").lstrip("0")
        body = formatted[:-3].rstrip()
        suffix = formatted[-2:]
        if body.endswith(":00"):
            body = body[:-3]
        suffix = "a.m." if suffix == "AM" else "p.m."
        return f"{body} {suffix}"
=======

    market_open = open_time <= current_time <= close_time
    if today in closed_dates:
        market_open = False

    formatted_dates = []
    for raw in sorted(closed_dates):
        parsed = None
        for fmt in ("%Y-%m-%d", "%B %d %Y", "%b %d %Y"):
            try:
                parsed = datetime.strptime(raw, fmt)
                break
            except ValueError:
                continue
        if parsed:
            formatted_dates.append(f"{parsed.month} {parsed.day} {parsed.year}")
        else:
            formatted_dates.append(raw)
    display_hours = f"{open_time.strftime('%I:%M %p')} to {close_time.strftime('%I:%M %p')}"

>>>>>>> e4b625f1
    return {
        "setting": setting,
        "market_open": market_open,
        "closed_today": closed_today,
        "open_time": open_time,
        "close_time": close_time,
        "closed_dates": closed_dates,
        "closed_dates_formatted": formatted_dates,
        "display_hours": f"{format_display_time(open_time)} to {format_display_time(close_time)}",
    }

@app.route("/signup", methods=["GET", "POST"])
def signup():
    if request.method == "POST":
        username = request.form.get("username", "").strip()
        email = request.form.get("email", "").strip()
        lastname = request.form.get("lastname", "").strip()
        firstname = request.form.get("firstname", "").strip()
        password = request.form.get("password", "")
        confirm_password = request.form.get("confirm_password", "")
        

        if User.query.filter_by(username=username).first():
            flash("Username already taken.", "error")
            return render_template("signup.html")
        
        existing_email = User.query.filter_by(email=email).first()
        if existing_email:
            flash("Email address already in use.", "error")
            return render_template("signup.html")

        if password != confirm_password:
            flash("Passwords do not match.", "error")
            return render_template("signup.html")

        if not all([username, email, lastname, firstname, password]):
            flash("All fields are required.", "error")
            return render_template("signup.html")

        first_user= (User.query.count() == 0)
        
        u = User(username=username, email=email,
                 lastname=lastname, firstname=firstname,
                 is_admin=first_user)
        
        u.set_password(password)
        try:
            db.session.add(u)
            db.session.commit()
            flash("Account created. Please log in.", "success")
            return redirect(url_for("login"))
        except Exception as e:
            db.session.rollback()
            flash(f"Error creating account: {e}", "error")
            return render_template("signup.html")
    return render_template("signup.html")


@app.route("/admin/add_admin", methods=["GET", "POST"])
@login_required
@admin_required
def add_admin():
    if request.method == "POST":
        username = request.form.get("username", "").strip()
        email = request.form.get("email", "").strip()
        lastname = request.form.get("lastname", "").strip()
        firstname = request.form.get("firstname", "").strip()
        password = request.form.get("password", "")
        confirm_password=request.form.get("confirm_password","")
        

        if User.query.filter_by(username=username).first():
            flash("Username already taken.", "error")
            return render_template("add_admin.html")
        
        existing_email = User.query.filter_by(email=email).first()
        if existing_email:
            flash("Email address already in use.", "error")
            return render_template("add_admin.html")
        
        if password != confirm_password:
            flash("Passwords do not match.", "danger")
            return render_template("add_admin.html")

        if not all([username, email, lastname, firstname, password]):
            flash("All fields are required.", "error")
            return render_template("add_admin.html")

        is_admin = bool(request.form.get("is_admin"))
        u = User(username=username, email=email,
                 lastname=lastname, firstname=firstname,
                 is_admin=True)
        
        u.set_password(password)
        try:
            db.session.add(u)
            db.session.commit()
            flash("Account created. Please log in.", "success")
            return redirect(url_for("login"))
        except Exception as e:
            db.session.rollback()
            flash(f"Error creating account: {e}", "error")
            return render_template("add_admin.html")
    return render_template("add_admin.html")


@app.route("/login", methods=["GET", "POST"])
def login():
    if request.method == "POST":
        username = request.form.get("username", "").strip()
        password = request.form.get("password", "")

        user = User.query.filter_by(username=username).first()
        if user and user.check_password(password):
            login_user(user)
            flash(f"Welcome back, {user.username}!", "success")
            if user.is_admin:
                return redirect(url_for("admin_dashboard"))
            return redirect(url_for("portfolio_index"))
        flash("Invalid username or password.", "error")
    return render_template("login.html")


@app.route("/logout")
@login_required
def logout():
    logout_user()
    flash("Logged out.", "success")
    return redirect(url_for("home"))


@app.route("/admin/dashboard")
@login_required
@admin_required
def admin_dashboard():
    users = User.query.order_by(User.user_id.desc()).all()
    stocks = Stock.query.all()
    orders = Order.query.order_by(Order.order_id.desc()).all()
    market = get_market_context()
    return render_template("admin.html", users=users, stocks=stocks, orders=orders, market=market)


@app.route("/admin/market-settings", methods=["POST"])
@login_required
@admin_required
def update_market_settings():
    market = get_market_context()
    setting = market["setting"]
    form_type = request.form.get("form_type")
    if form_type == "hours":
        hours = (request.form.get("market_hours") or "").strip()
        if hours:
            parts = hours.split("-", 1)
            if len(parts) != 2:
                flash("Incorrect format.", "danger")
                return redirect(url_for("admin_dashboard"))
            try:
                parse_time_string(parts[0])
                parse_time_string(parts[1])
            except ValueError:
                flash("Incorrect format.", "danger")
                return redirect(url_for("admin_dashboard"))
            setting.hours = hours
        else:
            flash("Hours value required.", "danger")
            return redirect(url_for("admin_dashboard"))
    elif form_type == "schedule":
        month_raw = request.form.get("schedule_month")
        day_raw = request.form.get("schedule_day")
        year_raw = request.form.get("schedule_year")
        if not all([month_raw, day_raw, year_raw]):
            flash("All date fields required.", "danger")
            return redirect(url_for("admin_dashboard"))
        try:
            month = int(month_raw)
            day = int(day_raw)
            year = int(year_raw)
        except ValueError:
            flash("Date values must be integers.", "danger")
            return redirect(url_for("admin_dashboard"))
        try:
            parsed = datetime(year, month, day)
        except ValueError:
            flash("Invalid date.", "danger")
            return redirect(url_for("admin_dashboard"))
        existing = get_closed_dates(setting.schedule or "")
        existing.add(parsed.strftime("%Y-%m-%d"))
        setting.schedule = "\n".join(sorted(existing))
    db.session.commit()
    flash("Market settings updated.", "success")
    return redirect(url_for("admin_dashboard"))


@app.route("/orders", methods=["GET"])
@login_required
def orders():
    stocks = Stock.query.order_by(Stock.stock_ticker.asc()).all()
    acct = CashAccount.query.filter_by(user_id=current_user.user_id).first()
    positions = Portfolio.query.filter_by(user_id=current_user.user_id).all()

    user_orders = Order.query.filter_by(user_id=current_user.user_id).order_by(
        Order.order_id.desc()).limit(20).all()

    market = get_market_context()
    return render_template("orders.html", stocks=stocks, acct=acct, positions=positions, user_orders=user_orders, market=market)


@app.route("/orders/add", methods=["POST"])
@login_required
def add_order():    
    try:
        market = get_market_context()
        if not market["market_open"]:
            flash("Market is closed.", "danger")
            return redirect(url_for("orders"))
        stock_id = int(request.form.get("stock_id", 0))
        quantity = int(request.form.get("quantity", 0))
        user_id = current_user.user_id
        
        if quantity <= 0:
            flash("Quantity invalid!", "danger")
            return redirect(url_for("orders"))

        stock=Stock.query.get(stock_id)
        if not stock:
            flash("Stock not found.", "danger")
            return redirect(url_for("orders"))

        if stock.available_stocks < quantity:   
            flash(f"Not enough stocks available. Available: {stock.available_stocks}", "danger")
            return redirect(url_for("orders"))
        
        stock.available_stocks = stock.available_stocks - quantity

        o = Order(user_id=user_id, stock_id=stock_id, quantity=quantity)
        db.session.add(o)
        db.session.commit()
        t = Transaction(
            order_id=o.order_id,
            user_id=user_id,
            stock_id=stock_id,
            quantity=quantity
        )
        db.session.add(t)

        pos = Portfolio.query.filter_by(user_id=user_id, stock_id=stock_id).first()
        if pos:
            pos.quantity = pos.quantity + quantity
        else:
            pos = Portfolio(user_id=user_id, stock_id=stock_id, quantity=quantity)
            db.session.add(pos)


        db.session.commit()
        flash(f"Order added and position added to portfolio! {quantity} shares of {stock.company} purchased. Remaining: {stock.available_stocks}", "success")
    except Exception as e:
        db.session.rollback()
        flash(f"Error adding order: {e}")

    return redirect(url_for("orders"))


@app.route("/orders/sell/<int:order_id>")
@login_required
def sell_order(order_id):
    try:
        market = get_market_context()
        if not market["market_open"]:
            flash("Market is closed.", "danger")
            return redirect(url_for("orders"))
        o = Order.query.get(order_id)
        if not o:
            flash("Order not found.")
        else:
            db.session.delete(o)
            db.session.commit()
            flash(f"Order {order_id} sold.")
    except Exception as e:
        db.session.rollback()
        flash(f"Error selling order: {e}")
    return redirect(url_for("orders"))


@app.route("/users")
@login_required
@admin_required
def users():
    rows = User.query.order_by(User.user_id.desc()).all()
    return render_template("user.html", users=rows)


@app.route('/add_user/<string:username>/<string:email>/<string:lastname>/<string:firstname>/<string:password>')
@login_required
@admin_required
def add_user(username, email, lastname, firstname, password):
    if not username or not email:
        flash('Both username and email are required!', 'error')
        return redirect(url_for('users'))

    new_user = User(username=username, email=email,
                    lastname=lastname, firstname=firstname)
    new_user.set_password(password)
    try:
        db.session.add(new_user)
        db.session.commit()
        flash(f'User {username} added successfully!', 'success')
    except Exception as e:
        db.session.rollback()
        flash(f'Error adding user: {str(e)}', 'error')
    return redirect(url_for('users'))


@app.route('/stocks')
@login_required
def stocks():
    stocks = Stock.query.all()
    return render_template('stocks.html', stocks=stocks)


@app.route('/add_stock', methods=['POST'])
@login_required
@admin_required
def add_stock():
    if not current_user.is_admin:
        flash("Admin access required.", "error")
        return redirect(url_for('stocks'))
     
    stock_ticker = request.form.get('stock_ticker')
    company = request.form.get('company')
    initial_price = request.form.get('initial_price', type=float)
    available_stocks = request.form.get('available_stocks', type=int)

    if not (stock_ticker and company and initial_price and available_stocks):
        flash('Missing required information!', 'error')
        return redirect(url_for('stocks'))
    
    if Stock.query.filter_by(stock_ticker=stock_ticker).first():
        flash("Stock already exists.", "error")
        return redirect(url_for("stocks"))

    new_stock = Stock(stock_ticker=stock_ticker,
                      company=company,
                      initial_price=initial_price,
                      available_stocks=available_stocks,
                      )

    try:
        db.session.add(new_stock)
        db.session.commit()
        flash(f'Stock {new_stock.id} added successfully!', 'success')
    except Exception as e:
        db.session.rollback()
        flash(f'Error adding stock: {str(e)}', 'error')

    return redirect(url_for('stocks'))


class CashAccount(db.Model):
    __tablename__ = "cash_account"
    cash_account_id = db.Column(
        db.Integer, primary_key=True, autoincrement=True)
    user_id = db.Column(db.Integer, db.ForeignKey(
        "user.user_id"), unique=True, nullable=False)
    current_balance = db.Column(db.Numeric(
        14, 2), nullable=False, default=0.00)
    updated_at = db.Column(
        db.TIMESTAMP,
        server_default=db.func.current_timestamp(),
        onupdate=db.func.current_timestamp(),
        nullable=False,
    )


class Portfolio(db.Model):
    __tablename__ = "portfolio"
    holding_id = db.Column(db.Integer, primary_key=True, autoincrement=True)
    user_id = db.Column(db.Integer, db.ForeignKey("user.user_id"), nullable=False)
    stock_id = db.Column(db.Integer, db.ForeignKey("stock.id"), nullable=False)
    quantity = db.Column(db.Integer, nullable=False)
    updated_at = db.Column(
        db.TIMESTAMP,
        server_default=db.func.current_timestamp(),
        onupdate=db.func.current_timestamp(),
        nullable=False,
    )

    __table_args__ = (db.UniqueConstraint(
        "user_id", "stock_id", name="uq_portfolio_user_stock"),)


with app.app_context():
    db.create_all()
    setting = MarketSetting.query.first()
    if not setting:
        setting = MarketSetting(hours="8 a.m.-5 p.m.", schedule="")
        db.session.add(setting)
        db.session.commit()


@app.route("/portfolio")
@login_required
def portfolio_index():
    
    return redirect(url_for("portfolio", user_id=current_user.user_id))


@app.route("/portfolio/<int:user_id>")
def portfolio(user_id):
    user = User.query.get_or_404(user_id)
    acct = CashAccount.query.filter_by(user_id=user_id).first()
    positions = Portfolio.query.filter_by(user_id=user_id).all()
    market = get_market_context()
    return render_template("portfolio.html", user=user, acct=acct, positions=positions, market=market)



@app.route('/add_cash/<int:user_id>/<float:amount>')
def add_cash(user_id, amount):
    if amount <= 0:
        flash('Amount must be greater than $0.00.', 'error')
        return redirect(url_for('portfolio', user_id=user_id))
    acct = CashAccount.query.filter_by(user_id=user_id).first()
    if not acct:
        acct = CashAccount(user_id=user_id, current_balance=amount)
        db.session.add(acct)
    else:
        acct.current_balance = acct.current_balance + amount
    db.session.commit()
    flash(f'Added ${amount:.2f} to cash account.', 'success')
    return redirect(url_for('portfolio', user_id=user_id))


@app.route('/withdraw_cash/<int:user_id>/<float:amount>')
def withdraw_cash(user_id, amount):
    if amount <= 0:
        flash('Amount must be greater than $0.00.', 'error')
        return redirect(url_for('portfolio', user_id=user_id))
    acct = CashAccount.query.filter_by(user_id=user_id).first()
    if acct and acct.current_balance >= amount:
        acct.current_balance = acct.current_balance - amount
        db.session.commit()
        flash(f'Withdrew ${amount:.2f} from cash account.', 'success')
    else:
        flash('Insufficient funds or no account.', 'error')
    return redirect(url_for('portfolio', user_id=user_id))


@app.route('/add_position/<int:user_id>/<int:stock_id>/<int:quantity>')
def add_position(user_id, stock_id, quantity):
    pos = Portfolio.query.filter_by(user_id=user_id, stock_id=stock_id).first()
    if pos:
        pos.quantity = pos.quantity + quantity
    else:
        pos = Portfolio(user_id=user_id, stock_id=stock_id, quantity=quantity)
        db.session.add(pos)
    db.session.commit()
    flash(f'Position updated for stock {stock_id}.', 'success')
    return redirect(url_for('portfolio', user_id=user_id))


@app.route('/sell_position/<int:holding_id>', methods=["POST"])
@login_required
def sell_position(holding_id):
    try:
        market = get_market_context()
        if not market["market_open"]:
            flash("Market is closed.", "danger")
            return redirect(url_for("portfolio", user_id=current_user.user_id))

        quantity = int(request.form.get("quantity", 0)) 

        pos = Portfolio.query.filter_by(holding_id=holding_id, user_id=current_user.user_id).first_or_404()

        if quantity <= 0 or quantity > pos.quantity:
            flash('Invalid amount!', "danger")
            return redirect(url_for('portfolio', user_id=current_user.user_id))

        stock = Stock.query.get(pos.stock_id)
        if not stock:
            flash("Stock not found.", "danger")
            return redirect(url_for("portfolio", user_id=current_user.user_id))

        stock.available_stocks = stock.available_stocks + quantity

        transaction=Transaction(
            order_id = None,
            user_id = current_user.user_id,
            stock_id = pos.stock_id,
            quantity = -quantity
        )
        db.session.add(transaction)

        pos.quantity = pos.quantity - quantity
        if pos.quantity == 0:
            db.session.delete(pos)

        
        db.session.commit()
        flash(f"Sold {quantity} shares of {pos.stock.stock_ticker} , {pos.stock.company}! Inventory updated: {stock.available_stocks} shares now available.", "success")
    
    except Exception as e:
        db.session.rollback()
        flash(f"Error selling position: {e}", "danger")

    return redirect(url_for("portfolio", user_id=current_user.user_id))


@app.route("/wallet/deposit", methods=["POST"])
@login_required
def wallet_deposit():
    amount_str = (request.form.get("amount") or "").strip()
    try:
        amount = Decimal(amount_str)
    except (InvalidOperation, ValueError):
        flash("Invalid amount.", "error")
        return redirect(url_for("wallet"))

    if amount <= 0:
        flash("Amount must be greater than $0.00.", "error")
        return redirect(url_for("wallet"))

    acct = CashAccount.query.filter_by(user_id=current_user.user_id).first()
    if not acct:
        acct = CashAccount(user_id=current_user.user_id,
                           current_balance=amount)
        db.session.add(acct)
    else:
        acct.current_balance = acct.current_balance + amount

    db.session.commit()
    flash(f"Deposited ${amount:.2f}.", "success")
    return redirect(url_for("wallet"))


@app.route("/wallet/withdraw", methods=["POST"])
@login_required
def wallet_withdraw():
    amount_str = (request.form.get("amount") or "").strip()
    try:
        amount = Decimal(amount_str)
    except (InvalidOperation, ValueError):
        flash("Invalid amount.", "error")
        return redirect(url_for("wallet"))

    if amount <= 0:
        flash("Amount must be greater than $0.00.", "error")
        return redirect(url_for("wallet"))

    acct = CashAccount.query.filter_by(user_id=current_user.user_id).first()
    if not acct or acct.current_balance < amount:
        flash("Insufficient funds.", "error")
        return redirect(url_for("wallet"))

    acct.current_balance = acct.current_balance - amount
    db.session.commit()
    flash(f"Withdrew ${amount:.2f}.", "success")
    return redirect(url_for("wallet"))


@app.route("/")
def home():

    return render_template("home.html")


@app.route("/admin")
@login_required
@admin_required
def admin():
    stocks = Stock.query.all()
    users = User.query.order_by(User.user_id.desc()).all()
    orders = Order.query.order_by(Order.order_id.desc()).all()
    market = get_market_context()
    return render_template("admin.html", stocks=stocks, users=users, orders=orders, market=market)


@app.route("/wallet", methods=["GET"])
@login_required
def wallet():
    acct = CashAccount.query.filter_by(user_id=current_user.user_id).first()
    return render_template("wallet.html", acct=acct)


if __name__ == "__main__":
    app.run(debug=True)
<|MERGE_RESOLUTION|>--- conflicted
+++ resolved
@@ -5,86 +5,86 @@
 from functools import wraps
 from decimal import Decimal, InvalidOperation
 from datetime import datetime, time
-
-app = Flask(__name__)
-
-app.config['SQLALCHEMY_DATABASE_URI'] = 'mysql+pymysql://root:password@localhost/stockcraft_db'
-app.config['SQLALCHEMY_TRACK_MODIFICATIONS'] = False
-app.config['SECRET_KEY'] = 'your-secret-key'
-
-db = SQLAlchemy(app)
-
-login_manager = LoginManager(app)
-
-
-@login_manager.user_loader
-def load_user(user_id: str):
-    return User.query.get(int(user_id))
-
-
+
+app = Flask(__name__)
+
+app.config['SQLALCHEMY_DATABASE_URI'] = 'mysql+pymysql://root:password@localhost/stockcraft_db'
+app.config['SQLALCHEMY_TRACK_MODIFICATIONS'] = False
+app.config['SECRET_KEY'] = 'your-secret-key'
+
+db = SQLAlchemy(app)
+
+login_manager = LoginManager(app)
+
+
+@login_manager.user_loader
+def load_user(user_id: str):
+    return User.query.get(int(user_id))
+
+
 login_manager.login_view = "login"
 
 def admin_required(f):
-    @wraps(f)
-    def wrapper(*args, **kwargs):
-        if not current_user.is_authenticated:
-            return login_manager.unauthorized()
-        if not current_user.is_admin:
-            flash("Admin access required.", "error")
-            return redirect(url_for("home"))
-        return f(*args, **kwargs)
-    return wrapper
-
-
-class User(UserMixin, db.Model):
-    __tablename__ = "user"
-    user_id = db.Column(db.Integer, primary_key=True, autoincrement=True)
-    username = db.Column(db.String(80), unique=True, nullable=False)
-    email = db.Column(db.String(120), unique=True, nullable=False)
-    lastname = db.Column(db.String(120), nullable=False)
-    firstname = db.Column(db.String(120), nullable=False)
-    password = db.Column(db.String(200), nullable=False)
-
-    is_admin = db.Column(db.Boolean, default=False)
-
+    @wraps(f)
+    def wrapper(*args, **kwargs):
+        if not current_user.is_authenticated:
+            return login_manager.unauthorized()
+        if not current_user.is_admin:
+            flash("Admin access required.", "error")
+            return redirect(url_for("home"))
+        return f(*args, **kwargs)
+    return wrapper
+
+
+class User(UserMixin, db.Model):
+    __tablename__ = "user"
+    user_id = db.Column(db.Integer, primary_key=True, autoincrement=True)
+    username = db.Column(db.String(80), unique=True, nullable=False)
+    email = db.Column(db.String(120), unique=True, nullable=False)
+    lastname = db.Column(db.String(120), nullable=False)
+    firstname = db.Column(db.String(120), nullable=False)
+    password = db.Column(db.String(200), nullable=False)
+
+    is_admin = db.Column(db.Boolean, default=False)
+
     orders = db.relationship("Order", backref="user", lazy=True)
     portfolios = db.relationship("Portfolio", backref="user", lazy=True)
     cash_account = db.relationship(
         "CashAccount", backref="user", uselist=False)
-
-    @property
-    def id(self):
-        return self.user_id
-
-    def set_password(self, raw_password: str):
-        self.password = generate_password_hash(raw_password)
-
-    def check_password(self, raw_password: str) -> bool:
-        return check_password_hash(self.password, raw_password)
-
-
-class Stock(db.Model):
-    __tablename__ = "stock"
-    id = db.Column(db.Integer, primary_key=True, autoincrement=True)
-    stock_ticker = db.Column(db.String(80), unique=True, nullable=False)
-    company = db.Column(db.String(120), unique=True, nullable=False)
-    initial_price = db.Column(db.Float, nullable=False)
-    available_stocks = db.Column(db.Integer, nullable=False)
-
-    orders = db.relationship("Order", backref="stock", lazy=True)
-    portfolios = db.relationship("Portfolio", backref="stock", lazy=True)
-
-
-class Order(db.Model):
-    __tablename__ = "order"
-    order_id = db.Column(db.Integer, primary_key=True, autoincrement=True)
-    user_id = db.Column(db.Integer, db.ForeignKey(
-        "user.user_id"), nullable=False)
-    stock_id = db.Column(db.Integer, db.ForeignKey(
-        "stock.id"), nullable=False)
-    quantity = db.Column(db.Integer, nullable=False, default=1)
-
-
+
+    @property
+    def id(self):
+        return self.user_id
+
+    def set_password(self, raw_password: str):
+        self.password = generate_password_hash(raw_password)
+
+    def check_password(self, raw_password: str) -> bool:
+        return check_password_hash(self.password, raw_password)
+
+
+class Stock(db.Model):
+    __tablename__ = "stock"
+    id = db.Column(db.Integer, primary_key=True, autoincrement=True)
+    stock_ticker = db.Column(db.String(80), unique=True, nullable=False)
+    company = db.Column(db.String(120), unique=True, nullable=False)
+    initial_price = db.Column(db.Float, nullable=False)
+    available_stocks = db.Column(db.Integer, nullable=False)
+
+    orders = db.relationship("Order", backref="stock", lazy=True)
+    portfolios = db.relationship("Portfolio", backref="stock", lazy=True)
+
+
+class Order(db.Model):
+    __tablename__ = "order"
+    order_id = db.Column(db.Integer, primary_key=True, autoincrement=True)
+    user_id = db.Column(db.Integer, db.ForeignKey(
+        "user.user_id"), nullable=False)
+    stock_id = db.Column(db.Integer, db.ForeignKey(
+        "stock.id"), nullable=False)
+    quantity = db.Column(db.Integer, nullable=False, default=1)
+
+
 class Transaction(db.Model):
     __tablename__ = "transaction"
     transaction_id = db.Column(db.Integer, primary_key=True, autoincrement=True)
@@ -97,31 +97,27 @@
 class MarketSetting(db.Model):
     __tablename__ = "market_setting"
     id = db.Column(db.Integer, primary_key=True)
-    hours = db.Column(db.String(50), nullable=False, default="8 a.m.-5 p.m.")
+    hours = db.Column(db.String(50), nullable=False, default="8:00 AM-5:00 PM")
     schedule = db.Column(db.String(500), nullable=True, default="")
 
 
 def parse_time_string(value: str):
-    cleaned = value.strip().lower().replace(" ", "").replace(".", "")
-    if not cleaned:
+    value = value.strip()
+    if not value:
         raise ValueError
-    if cleaned.endswith(("am", "pm")) and ":" not in cleaned[:-2]:
-        cleaned = f"{cleaned[:-2]}:00{cleaned[-2:]}"
-    if cleaned.isdigit():
-        cleaned = f"{cleaned}:00"
-    for fmt in ("%H:%M", "%I:%M%p"):
-        try:
-            return datetime.strptime(cleaned, fmt).time()
-        except ValueError:
-            continue
-    raise ValueError
+    try:
+        return datetime.strptime(value, "%I:%M %p").time()
+    except ValueError:
+        return datetime.strptime(value, "%H:%M").time()
 
 
 def parse_market_hours(hours: str):
+    simple_hours = hours.split("-", 1)
+    if len(simple_hours) != 2:
+        return time(8, 0), time(17, 0)
     try:
-        start_str, end_str = hours.split("-", 1)
-        start_time = parse_time_string(start_str)
-        end_time = parse_time_string(end_str)
+        start_time = parse_time_string(simple_hours[0])
+        end_time = parse_time_string(simple_hours[1])
         return start_time, end_time
     except ValueError:
         return time(8, 0), time(17, 0)
@@ -130,46 +126,25 @@
 def get_closed_dates(schedule: str):
     if not schedule:
         return set()
-    parts = schedule.replace(",", "\n").splitlines()
-    return {x.strip() for x in parts if x.strip()}
+    dates = set()
+    for piece in schedule.split(","):
+        cleaned = piece.strip()
+        if cleaned:
+            dates.add(cleaned)
+    return dates
 
 
 def get_market_context():
     setting = MarketSetting.query.first()
     if not setting:
-        setting = MarketSetting(hours="8 a.m.-5 p.m.", schedule="")
+        setting = MarketSetting(hours="8:00 AM-5:00 PM", schedule="")
         db.session.add(setting)
         db.session.commit()
     now = datetime.now()
     open_time, close_time = parse_market_hours(setting.hours or "")
     closed_dates = get_closed_dates(setting.schedule or "")
     today = now.strftime("%Y-%m-%d")
-    closed_today = today in closed_dates
-    after_midnight = open_time > close_time
     current_time = now.time()
-<<<<<<< HEAD
-    time_open = False
-    formatted_dates = []
-    for date_str in sorted(closed_dates):
-        try:
-            dt = datetime.strptime(date_str, "%Y-%m-%d")
-            formatted_dates.append(f"{dt.strftime('%B')} {dt.day} {dt.year}")
-        except ValueError:
-            formatted_dates.append(date_str)
-    if after_midnight:
-        time_open = current_time >= open_time or current_time <= close_time
-    else:
-        time_open = open_time <= current_time <= close_time
-    market_open = time_open and not closed_today
-    def format_display_time(t: time):
-        formatted = t.strftime("%I:%M %p").lstrip("0")
-        body = formatted[:-3].rstrip()
-        suffix = formatted[-2:]
-        if body.endswith(":00"):
-            body = body[:-3]
-        suffix = "a.m." if suffix == "AM" else "p.m."
-        return f"{body} {suffix}"
-=======
 
     market_open = open_time <= current_time <= close_time
     if today in closed_dates:
@@ -190,138 +165,137 @@
             formatted_dates.append(raw)
     display_hours = f"{open_time.strftime('%I:%M %p')} to {close_time.strftime('%I:%M %p')}"
 
->>>>>>> e4b625f1
     return {
         "setting": setting,
         "market_open": market_open,
-        "closed_today": closed_today,
+        "closed_today": today in closed_dates,
         "open_time": open_time,
         "close_time": close_time,
         "closed_dates": closed_dates,
         "closed_dates_formatted": formatted_dates,
-        "display_hours": f"{format_display_time(open_time)} to {format_display_time(close_time)}",
+        "display_hours": display_hours,
     }
-
-@app.route("/signup", methods=["GET", "POST"])
-def signup():
-    if request.method == "POST":
-        username = request.form.get("username", "").strip()
-        email = request.form.get("email", "").strip()
-        lastname = request.form.get("lastname", "").strip()
-        firstname = request.form.get("firstname", "").strip()
-        password = request.form.get("password", "")
-        confirm_password = request.form.get("confirm_password", "")
-        
-
-        if User.query.filter_by(username=username).first():
-            flash("Username already taken.", "error")
-            return render_template("signup.html")
-        
-        existing_email = User.query.filter_by(email=email).first()
-        if existing_email:
-            flash("Email address already in use.", "error")
-            return render_template("signup.html")
-
-        if password != confirm_password:
-            flash("Passwords do not match.", "error")
-            return render_template("signup.html")
-
-        if not all([username, email, lastname, firstname, password]):
-            flash("All fields are required.", "error")
-            return render_template("signup.html")
-
-        first_user= (User.query.count() == 0)
-        
-        u = User(username=username, email=email,
-                 lastname=lastname, firstname=firstname,
-                 is_admin=first_user)
-        
-        u.set_password(password)
-        try:
-            db.session.add(u)
-            db.session.commit()
-            flash("Account created. Please log in.", "success")
-            return redirect(url_for("login"))
-        except Exception as e:
-            db.session.rollback()
-            flash(f"Error creating account: {e}", "error")
-            return render_template("signup.html")
-    return render_template("signup.html")
-
-
-@app.route("/admin/add_admin", methods=["GET", "POST"])
-@login_required
-@admin_required
-def add_admin():
-    if request.method == "POST":
-        username = request.form.get("username", "").strip()
-        email = request.form.get("email", "").strip()
-        lastname = request.form.get("lastname", "").strip()
-        firstname = request.form.get("firstname", "").strip()
-        password = request.form.get("password", "")
-        confirm_password=request.form.get("confirm_password","")
-        
-
-        if User.query.filter_by(username=username).first():
-            flash("Username already taken.", "error")
-            return render_template("add_admin.html")
-        
-        existing_email = User.query.filter_by(email=email).first()
-        if existing_email:
-            flash("Email address already in use.", "error")
-            return render_template("add_admin.html")
-        
-        if password != confirm_password:
-            flash("Passwords do not match.", "danger")
-            return render_template("add_admin.html")
-
-        if not all([username, email, lastname, firstname, password]):
-            flash("All fields are required.", "error")
-            return render_template("add_admin.html")
-
-        is_admin = bool(request.form.get("is_admin"))
-        u = User(username=username, email=email,
-                 lastname=lastname, firstname=firstname,
-                 is_admin=True)
-        
-        u.set_password(password)
-        try:
-            db.session.add(u)
-            db.session.commit()
-            flash("Account created. Please log in.", "success")
-            return redirect(url_for("login"))
-        except Exception as e:
-            db.session.rollback()
-            flash(f"Error creating account: {e}", "error")
-            return render_template("add_admin.html")
-    return render_template("add_admin.html")
-
-
-@app.route("/login", methods=["GET", "POST"])
-def login():
-    if request.method == "POST":
-        username = request.form.get("username", "").strip()
-        password = request.form.get("password", "")
-
-        user = User.query.filter_by(username=username).first()
-        if user and user.check_password(password):
-            login_user(user)
-            flash(f"Welcome back, {user.username}!", "success")
-            if user.is_admin:
-                return redirect(url_for("admin_dashboard"))
-            return redirect(url_for("portfolio_index"))
-        flash("Invalid username or password.", "error")
-    return render_template("login.html")
-
-
-@app.route("/logout")
-@login_required
-def logout():
-    logout_user()
-    flash("Logged out.", "success")
-    return redirect(url_for("home"))
-
-
+
+@app.route("/signup", methods=["GET", "POST"])
+def signup():
+    if request.method == "POST":
+        username = request.form.get("username", "").strip()
+        email = request.form.get("email", "").strip()
+        lastname = request.form.get("lastname", "").strip()
+        firstname = request.form.get("firstname", "").strip()
+        password = request.form.get("password", "")
+        confirm_password = request.form.get("confirm_password", "")
+        
+
+        if User.query.filter_by(username=username).first():
+            flash("Username already taken.", "error")
+            return render_template("signup.html")
+        
+        existing_email = User.query.filter_by(email=email).first()
+        if existing_email:
+            flash("Email address already in use.", "error")
+            return render_template("signup.html")
+
+        if password != confirm_password:
+            flash("Passwords do not match.", "error")
+            return render_template("signup.html")
+
+        if not all([username, email, lastname, firstname, password]):
+            flash("All fields are required.", "error")
+            return render_template("signup.html")
+
+        first_user= (User.query.count() == 0)
+        
+        u = User(username=username, email=email,
+                 lastname=lastname, firstname=firstname,
+                 is_admin=first_user)
+        
+        u.set_password(password)
+        try:
+            db.session.add(u)
+            db.session.commit()
+            flash("Account created. Please log in.", "success")
+            return redirect(url_for("login"))
+        except Exception as e:
+            db.session.rollback()
+            flash(f"Error creating account: {e}", "error")
+            return render_template("signup.html")
+    return render_template("signup.html")
+
+
+@app.route("/admin/add_admin", methods=["GET", "POST"])
+@login_required
+@admin_required
+def add_admin():
+    if request.method == "POST":
+        username = request.form.get("username", "").strip()
+        email = request.form.get("email", "").strip()
+        lastname = request.form.get("lastname", "").strip()
+        firstname = request.form.get("firstname", "").strip()
+        password = request.form.get("password", "")
+        confirm_password=request.form.get("confirm_password","")
+        
+
+        if User.query.filter_by(username=username).first():
+            flash("Username already taken.", "error")
+            return render_template("add_admin.html")
+        
+        existing_email = User.query.filter_by(email=email).first()
+        if existing_email:
+            flash("Email address already in use.", "error")
+            return render_template("add_admin.html")
+        
+        if password != confirm_password:
+            flash("Passwords do not match.", "danger")
+            return render_template("add_admin.html")
+
+        if not all([username, email, lastname, firstname, password]):
+            flash("All fields are required.", "error")
+            return render_template("add_admin.html")
+
+        is_admin = bool(request.form.get("is_admin"))
+        u = User(username=username, email=email,
+                 lastname=lastname, firstname=firstname,
+                 is_admin=True)
+        
+        u.set_password(password)
+        try:
+            db.session.add(u)
+            db.session.commit()
+            flash("Account created. Please log in.", "success")
+            return redirect(url_for("login"))
+        except Exception as e:
+            db.session.rollback()
+            flash(f"Error creating account: {e}", "error")
+            return render_template("add_admin.html")
+    return render_template("add_admin.html")
+
+
+@app.route("/login", methods=["GET", "POST"])
+def login():
+    if request.method == "POST":
+        username = request.form.get("username", "").strip()
+        password = request.form.get("password", "")
+
+        user = User.query.filter_by(username=username).first()
+        if user and user.check_password(password):
+            login_user(user)
+            flash(f"Welcome back, {user.username}!", "success")
+            if user.is_admin:
+                return redirect(url_for("admin_dashboard"))
+            return redirect(url_for("portfolio_index"))
+        flash("Invalid username or password.", "error")
+    return render_template("login.html")
+
+
+@app.route("/logout")
+@login_required
+def logout():
+    logout_user()
+    flash("Logged out.", "success")
+    return redirect(url_for("home"))
+
+
 @app.route("/admin/dashboard")
 @login_required
 @admin_required
@@ -382,10 +356,10 @@
     db.session.commit()
     flash("Market settings updated.", "success")
     return redirect(url_for("admin_dashboard"))
-
-
-@app.route("/orders", methods=["GET"])
-@login_required
+
+
+@app.route("/orders", methods=["GET"])
+@login_required
 def orders():
     stocks = Stock.query.order_by(Stock.stock_ticker.asc()).all()
     acct = CashAccount.query.filter_by(user_id=current_user.user_id).first()
@@ -396,8 +370,8 @@
 
     market = get_market_context()
     return render_template("orders.html", stocks=stocks, acct=acct, positions=positions, user_orders=user_orders, market=market)
-
-
+
+
 @app.route("/orders/add", methods=["POST"])
 @login_required
 def add_order():    
@@ -411,48 +385,48 @@
         user_id = current_user.user_id
         
         if quantity <= 0:
-            flash("Quantity invalid!", "danger")
-            return redirect(url_for("orders"))
-
-        stock=Stock.query.get(stock_id)
-        if not stock:
-            flash("Stock not found.", "danger")
-            return redirect(url_for("orders"))
-
-        if stock.available_stocks < quantity:   
-            flash(f"Not enough stocks available. Available: {stock.available_stocks}", "danger")
-            return redirect(url_for("orders"))
-        
-        stock.available_stocks = stock.available_stocks - quantity
-
-        o = Order(user_id=user_id, stock_id=stock_id, quantity=quantity)
-        db.session.add(o)
-        db.session.commit()
-        t = Transaction(
-            order_id=o.order_id,
-            user_id=user_id,
-            stock_id=stock_id,
-            quantity=quantity
-        )
-        db.session.add(t)
-
+            flash("Quantity invalid!", "danger")
+            return redirect(url_for("orders"))
+
+        stock=Stock.query.get(stock_id)
+        if not stock:
+            flash("Stock not found.", "danger")
+            return redirect(url_for("orders"))
+
+        if stock.available_stocks < quantity:   
+            flash(f"Not enough stocks available. Available: {stock.available_stocks}", "danger")
+            return redirect(url_for("orders"))
+        
+        stock.available_stocks = stock.available_stocks - quantity
+
+        o = Order(user_id=user_id, stock_id=stock_id, quantity=quantity)
+        db.session.add(o)
+        db.session.commit()
+        t = Transaction(
+            order_id=o.order_id,
+            user_id=user_id,
+            stock_id=stock_id,
+            quantity=quantity
+        )
+        db.session.add(t)
+
         pos = Portfolio.query.filter_by(user_id=user_id, stock_id=stock_id).first()
         if pos:
-            pos.quantity = pos.quantity + quantity
-        else:
-            pos = Portfolio(user_id=user_id, stock_id=stock_id, quantity=quantity)
-            db.session.add(pos)
-
-
-        db.session.commit()
-        flash(f"Order added and position added to portfolio! {quantity} shares of {stock.company} purchased. Remaining: {stock.available_stocks}", "success")
-    except Exception as e:
-        db.session.rollback()
-        flash(f"Error adding order: {e}")
-
-    return redirect(url_for("orders"))
-
-
+            pos.quantity = pos.quantity + quantity
+        else:
+            pos = Portfolio(user_id=user_id, stock_id=stock_id, quantity=quantity)
+            db.session.add(pos)
+
+
+        db.session.commit()
+        flash(f"Order added and position added to portfolio! {quantity} shares of {stock.company} purchased. Remaining: {stock.available_stocks}", "success")
+    except Exception as e:
+        db.session.rollback()
+        flash(f"Error adding order: {e}")
+
+    return redirect(url_for("orders"))
+
+
 @app.route("/orders/sell/<int:order_id>")
 @login_required
 def sell_order(order_id):
@@ -464,123 +438,123 @@
         o = Order.query.get(order_id)
         if not o:
             flash("Order not found.")
-        else:
-            db.session.delete(o)
-            db.session.commit()
-            flash(f"Order {order_id} sold.")
-    except Exception as e:
-        db.session.rollback()
-        flash(f"Error selling order: {e}")
-    return redirect(url_for("orders"))
-
-
-@app.route("/users")
-@login_required
-@admin_required
-def users():
-    rows = User.query.order_by(User.user_id.desc()).all()
-    return render_template("user.html", users=rows)
-
-
-@app.route('/add_user/<string:username>/<string:email>/<string:lastname>/<string:firstname>/<string:password>')
-@login_required
-@admin_required
-def add_user(username, email, lastname, firstname, password):
-    if not username or not email:
-        flash('Both username and email are required!', 'error')
-        return redirect(url_for('users'))
-
-    new_user = User(username=username, email=email,
-                    lastname=lastname, firstname=firstname)
-    new_user.set_password(password)
-    try:
-        db.session.add(new_user)
-        db.session.commit()
-        flash(f'User {username} added successfully!', 'success')
-    except Exception as e:
-        db.session.rollback()
-        flash(f'Error adding user: {str(e)}', 'error')
-    return redirect(url_for('users'))
-
-
-@app.route('/stocks')
-@login_required
-def stocks():
-    stocks = Stock.query.all()
-    return render_template('stocks.html', stocks=stocks)
-
-
-@app.route('/add_stock', methods=['POST'])
-@login_required
-@admin_required
-def add_stock():
-    if not current_user.is_admin:
-        flash("Admin access required.", "error")
-        return redirect(url_for('stocks'))
-     
-    stock_ticker = request.form.get('stock_ticker')
-    company = request.form.get('company')
-    initial_price = request.form.get('initial_price', type=float)
-    available_stocks = request.form.get('available_stocks', type=int)
-
-    if not (stock_ticker and company and initial_price and available_stocks):
-        flash('Missing required information!', 'error')
-        return redirect(url_for('stocks'))
-    
-    if Stock.query.filter_by(stock_ticker=stock_ticker).first():
-        flash("Stock already exists.", "error")
-        return redirect(url_for("stocks"))
-
-    new_stock = Stock(stock_ticker=stock_ticker,
-                      company=company,
-                      initial_price=initial_price,
-                      available_stocks=available_stocks,
-                      )
-
-    try:
-        db.session.add(new_stock)
-        db.session.commit()
-        flash(f'Stock {new_stock.id} added successfully!', 'success')
-    except Exception as e:
-        db.session.rollback()
-        flash(f'Error adding stock: {str(e)}', 'error')
-
-    return redirect(url_for('stocks'))
-
-
+        else:
+            db.session.delete(o)
+            db.session.commit()
+            flash(f"Order {order_id} sold.")
+    except Exception as e:
+        db.session.rollback()
+        flash(f"Error selling order: {e}")
+    return redirect(url_for("orders"))
+
+
+@app.route("/users")
+@login_required
+@admin_required
+def users():
+    rows = User.query.order_by(User.user_id.desc()).all()
+    return render_template("user.html", users=rows)
+
+
+@app.route('/add_user/<string:username>/<string:email>/<string:lastname>/<string:firstname>/<string:password>')
+@login_required
+@admin_required
+def add_user(username, email, lastname, firstname, password):
+    if not username or not email:
+        flash('Both username and email are required!', 'error')
+        return redirect(url_for('users'))
+
+    new_user = User(username=username, email=email,
+                    lastname=lastname, firstname=firstname)
+    new_user.set_password(password)
+    try:
+        db.session.add(new_user)
+        db.session.commit()
+        flash(f'User {username} added successfully!', 'success')
+    except Exception as e:
+        db.session.rollback()
+        flash(f'Error adding user: {str(e)}', 'error')
+    return redirect(url_for('users'))
+
+
+@app.route('/stocks')
+@login_required
+def stocks():
+    stocks = Stock.query.all()
+    return render_template('stocks.html', stocks=stocks)
+
+
+@app.route('/add_stock', methods=['POST'])
+@login_required
+@admin_required
+def add_stock():
+    if not current_user.is_admin:
+        flash("Admin access required.", "error")
+        return redirect(url_for('stocks'))
+     
+    stock_ticker = request.form.get('stock_ticker')
+    company = request.form.get('company')
+    initial_price = request.form.get('initial_price', type=float)
+    available_stocks = request.form.get('available_stocks', type=int)
+
+    if not (stock_ticker and company and initial_price and available_stocks):
+        flash('Missing required information!', 'error')
+        return redirect(url_for('stocks'))
+    
+    if Stock.query.filter_by(stock_ticker=stock_ticker).first():
+        flash("Stock already exists.", "error")
+        return redirect(url_for("stocks"))
+
+    new_stock = Stock(stock_ticker=stock_ticker,
+                      company=company,
+                      initial_price=initial_price,
+                      available_stocks=available_stocks,
+                      )
+
+    try:
+        db.session.add(new_stock)
+        db.session.commit()
+        flash(f'Stock {new_stock.id} added successfully!', 'success')
+    except Exception as e:
+        db.session.rollback()
+        flash(f'Error adding stock: {str(e)}', 'error')
+
+    return redirect(url_for('stocks'))
+
+
 class CashAccount(db.Model):
-    __tablename__ = "cash_account"
-    cash_account_id = db.Column(
-        db.Integer, primary_key=True, autoincrement=True)
-    user_id = db.Column(db.Integer, db.ForeignKey(
-        "user.user_id"), unique=True, nullable=False)
-    current_balance = db.Column(db.Numeric(
-        14, 2), nullable=False, default=0.00)
-    updated_at = db.Column(
-        db.TIMESTAMP,
-        server_default=db.func.current_timestamp(),
-        onupdate=db.func.current_timestamp(),
-        nullable=False,
-    )
-
-
-class Portfolio(db.Model):
-    __tablename__ = "portfolio"
-    holding_id = db.Column(db.Integer, primary_key=True, autoincrement=True)
-    user_id = db.Column(db.Integer, db.ForeignKey("user.user_id"), nullable=False)
-    stock_id = db.Column(db.Integer, db.ForeignKey("stock.id"), nullable=False)
-    quantity = db.Column(db.Integer, nullable=False)
-    updated_at = db.Column(
-        db.TIMESTAMP,
-        server_default=db.func.current_timestamp(),
-        onupdate=db.func.current_timestamp(),
-        nullable=False,
-    )
-
-    __table_args__ = (db.UniqueConstraint(
-        "user_id", "stock_id", name="uq_portfolio_user_stock"),)
-
-
+    __tablename__ = "cash_account"
+    cash_account_id = db.Column(
+        db.Integer, primary_key=True, autoincrement=True)
+    user_id = db.Column(db.Integer, db.ForeignKey(
+        "user.user_id"), unique=True, nullable=False)
+    current_balance = db.Column(db.Numeric(
+        14, 2), nullable=False, default=0.00)
+    updated_at = db.Column(
+        db.TIMESTAMP,
+        server_default=db.func.current_timestamp(),
+        onupdate=db.func.current_timestamp(),
+        nullable=False,
+    )
+
+
+class Portfolio(db.Model):
+    __tablename__ = "portfolio"
+    holding_id = db.Column(db.Integer, primary_key=True, autoincrement=True)
+    user_id = db.Column(db.Integer, db.ForeignKey("user.user_id"), nullable=False)
+    stock_id = db.Column(db.Integer, db.ForeignKey("stock.id"), nullable=False)
+    quantity = db.Column(db.Integer, nullable=False)
+    updated_at = db.Column(
+        db.TIMESTAMP,
+        server_default=db.func.current_timestamp(),
+        onupdate=db.func.current_timestamp(),
+        nullable=False,
+    )
+
+    __table_args__ = (db.UniqueConstraint(
+        "user_id", "stock_id", name="uq_portfolio_user_stock"),)
+
+
 with app.app_context():
     db.create_all()
     setting = MarketSetting.query.first()
@@ -588,71 +562,71 @@
         setting = MarketSetting(hours="8 a.m.-5 p.m.", schedule="")
         db.session.add(setting)
         db.session.commit()
-
-
-@app.route("/portfolio")
-@login_required
-def portfolio_index():
-    
-    return redirect(url_for("portfolio", user_id=current_user.user_id))
-
-
-@app.route("/portfolio/<int:user_id>")
+
+
+@app.route("/portfolio")
+@login_required
+def portfolio_index():
+    
+    return redirect(url_for("portfolio", user_id=current_user.user_id))
+
+
+@app.route("/portfolio/<int:user_id>")
 def portfolio(user_id):
     user = User.query.get_or_404(user_id)
     acct = CashAccount.query.filter_by(user_id=user_id).first()
     positions = Portfolio.query.filter_by(user_id=user_id).all()
     market = get_market_context()
     return render_template("portfolio.html", user=user, acct=acct, positions=positions, market=market)
-
-
-
-@app.route('/add_cash/<int:user_id>/<float:amount>')
-def add_cash(user_id, amount):
-    if amount <= 0:
-        flash('Amount must be greater than $0.00.', 'error')
-        return redirect(url_for('portfolio', user_id=user_id))
-    acct = CashAccount.query.filter_by(user_id=user_id).first()
-    if not acct:
-        acct = CashAccount(user_id=user_id, current_balance=amount)
-        db.session.add(acct)
-    else:
-        acct.current_balance = acct.current_balance + amount
-    db.session.commit()
-    flash(f'Added ${amount:.2f} to cash account.', 'success')
-    return redirect(url_for('portfolio', user_id=user_id))
-
-
-@app.route('/withdraw_cash/<int:user_id>/<float:amount>')
-def withdraw_cash(user_id, amount):
-    if amount <= 0:
-        flash('Amount must be greater than $0.00.', 'error')
-        return redirect(url_for('portfolio', user_id=user_id))
-    acct = CashAccount.query.filter_by(user_id=user_id).first()
-    if acct and acct.current_balance >= amount:
-        acct.current_balance = acct.current_balance - amount
-        db.session.commit()
-        flash(f'Withdrew ${amount:.2f} from cash account.', 'success')
-    else:
-        flash('Insufficient funds or no account.', 'error')
-    return redirect(url_for('portfolio', user_id=user_id))
-
-
-@app.route('/add_position/<int:user_id>/<int:stock_id>/<int:quantity>')
-def add_position(user_id, stock_id, quantity):
-    pos = Portfolio.query.filter_by(user_id=user_id, stock_id=stock_id).first()
-    if pos:
-        pos.quantity = pos.quantity + quantity
-    else:
-        pos = Portfolio(user_id=user_id, stock_id=stock_id, quantity=quantity)
-        db.session.add(pos)
-    db.session.commit()
-    flash(f'Position updated for stock {stock_id}.', 'success')
-    return redirect(url_for('portfolio', user_id=user_id))
-
-
-@app.route('/sell_position/<int:holding_id>', methods=["POST"])
-@login_required
+
+
+
+@app.route('/add_cash/<int:user_id>/<float:amount>')
+def add_cash(user_id, amount):
+    if amount <= 0:
+        flash('Amount must be greater than $0.00.', 'error')
+        return redirect(url_for('portfolio', user_id=user_id))
+    acct = CashAccount.query.filter_by(user_id=user_id).first()
+    if not acct:
+        acct = CashAccount(user_id=user_id, current_balance=amount)
+        db.session.add(acct)
+    else:
+        acct.current_balance = acct.current_balance + amount
+    db.session.commit()
+    flash(f'Added ${amount:.2f} to cash account.', 'success')
+    return redirect(url_for('portfolio', user_id=user_id))
+
+
+@app.route('/withdraw_cash/<int:user_id>/<float:amount>')
+def withdraw_cash(user_id, amount):
+    if amount <= 0:
+        flash('Amount must be greater than $0.00.', 'error')
+        return redirect(url_for('portfolio', user_id=user_id))
+    acct = CashAccount.query.filter_by(user_id=user_id).first()
+    if acct and acct.current_balance >= amount:
+        acct.current_balance = acct.current_balance - amount
+        db.session.commit()
+        flash(f'Withdrew ${amount:.2f} from cash account.', 'success')
+    else:
+        flash('Insufficient funds or no account.', 'error')
+    return redirect(url_for('portfolio', user_id=user_id))
+
+
+@app.route('/add_position/<int:user_id>/<int:stock_id>/<int:quantity>')
+def add_position(user_id, stock_id, quantity):
+    pos = Portfolio.query.filter_by(user_id=user_id, stock_id=stock_id).first()
+    if pos:
+        pos.quantity = pos.quantity + quantity
+    else:
+        pos = Portfolio(user_id=user_id, stock_id=stock_id, quantity=quantity)
+        db.session.add(pos)
+    db.session.commit()
+    flash(f'Position updated for stock {stock_id}.', 'success')
+    return redirect(url_for('portfolio', user_id=user_id))
+
+
+@app.route('/sell_position/<int:holding_id>', methods=["POST"])
+@login_required
 def sell_position(holding_id):
     try:
         market = get_market_context()
@@ -661,101 +635,101 @@
             return redirect(url_for("portfolio", user_id=current_user.user_id))
 
         quantity = int(request.form.get("quantity", 0)) 
-
-        pos = Portfolio.query.filter_by(holding_id=holding_id, user_id=current_user.user_id).first_or_404()
-
-        if quantity <= 0 or quantity > pos.quantity:
-            flash('Invalid amount!', "danger")
-            return redirect(url_for('portfolio', user_id=current_user.user_id))
-
-        stock = Stock.query.get(pos.stock_id)
-        if not stock:
-            flash("Stock not found.", "danger")
-            return redirect(url_for("portfolio", user_id=current_user.user_id))
-
-        stock.available_stocks = stock.available_stocks + quantity
-
-        transaction=Transaction(
-            order_id = None,
-            user_id = current_user.user_id,
-            stock_id = pos.stock_id,
-            quantity = -quantity
-        )
-        db.session.add(transaction)
-
-        pos.quantity = pos.quantity - quantity
-        if pos.quantity == 0:
-            db.session.delete(pos)
-
-        
-        db.session.commit()
-        flash(f"Sold {quantity} shares of {pos.stock.stock_ticker} , {pos.stock.company}! Inventory updated: {stock.available_stocks} shares now available.", "success")
-    
-    except Exception as e:
-        db.session.rollback()
-        flash(f"Error selling position: {e}", "danger")
-
-    return redirect(url_for("portfolio", user_id=current_user.user_id))
-
-
-@app.route("/wallet/deposit", methods=["POST"])
-@login_required
-def wallet_deposit():
-    amount_str = (request.form.get("amount") or "").strip()
-    try:
-        amount = Decimal(amount_str)
-    except (InvalidOperation, ValueError):
-        flash("Invalid amount.", "error")
-        return redirect(url_for("wallet"))
-
-    if amount <= 0:
-        flash("Amount must be greater than $0.00.", "error")
-        return redirect(url_for("wallet"))
-
-    acct = CashAccount.query.filter_by(user_id=current_user.user_id).first()
-    if not acct:
-        acct = CashAccount(user_id=current_user.user_id,
-                           current_balance=amount)
-        db.session.add(acct)
-    else:
-        acct.current_balance = acct.current_balance + amount
-
-    db.session.commit()
-    flash(f"Deposited ${amount:.2f}.", "success")
-    return redirect(url_for("wallet"))
-
-
-@app.route("/wallet/withdraw", methods=["POST"])
-@login_required
-def wallet_withdraw():
-    amount_str = (request.form.get("amount") or "").strip()
-    try:
-        amount = Decimal(amount_str)
-    except (InvalidOperation, ValueError):
-        flash("Invalid amount.", "error")
-        return redirect(url_for("wallet"))
-
-    if amount <= 0:
-        flash("Amount must be greater than $0.00.", "error")
-        return redirect(url_for("wallet"))
-
-    acct = CashAccount.query.filter_by(user_id=current_user.user_id).first()
-    if not acct or acct.current_balance < amount:
-        flash("Insufficient funds.", "error")
-        return redirect(url_for("wallet"))
-
-    acct.current_balance = acct.current_balance - amount
-    db.session.commit()
-    flash(f"Withdrew ${amount:.2f}.", "success")
-    return redirect(url_for("wallet"))
-
-
-@app.route("/")
-def home():
-
-    return render_template("home.html")
-
-
+
+        pos = Portfolio.query.filter_by(holding_id=holding_id, user_id=current_user.user_id).first_or_404()
+
+        if quantity <= 0 or quantity > pos.quantity:
+            flash('Invalid amount!', "danger")
+            return redirect(url_for('portfolio', user_id=current_user.user_id))
+
+        stock = Stock.query.get(pos.stock_id)
+        if not stock:
+            flash("Stock not found.", "danger")
+            return redirect(url_for("portfolio", user_id=current_user.user_id))
+
+        stock.available_stocks = stock.available_stocks + quantity
+
+        transaction=Transaction(
+            order_id = None,
+            user_id = current_user.user_id,
+            stock_id = pos.stock_id,
+            quantity = -quantity
+        )
+        db.session.add(transaction)
+
+        pos.quantity = pos.quantity - quantity
+        if pos.quantity == 0:
+            db.session.delete(pos)
+
+        
+        db.session.commit()
+        flash(f"Sold {quantity} shares of {pos.stock.stock_ticker} , {pos.stock.company}! Inventory updated: {stock.available_stocks} shares now available.", "success")
+    
+    except Exception as e:
+        db.session.rollback()
+        flash(f"Error selling position: {e}", "danger")
+
+    return redirect(url_for("portfolio", user_id=current_user.user_id))
+
+
+@app.route("/wallet/deposit", methods=["POST"])
+@login_required
+def wallet_deposit():
+    amount_str = (request.form.get("amount") or "").strip()
+    try:
+        amount = Decimal(amount_str)
+    except (InvalidOperation, ValueError):
+        flash("Invalid amount.", "error")
+        return redirect(url_for("wallet"))
+
+    if amount <= 0:
+        flash("Amount must be greater than $0.00.", "error")
+        return redirect(url_for("wallet"))
+
+    acct = CashAccount.query.filter_by(user_id=current_user.user_id).first()
+    if not acct:
+        acct = CashAccount(user_id=current_user.user_id,
+                           current_balance=amount)
+        db.session.add(acct)
+    else:
+        acct.current_balance = acct.current_balance + amount
+
+    db.session.commit()
+    flash(f"Deposited ${amount:.2f}.", "success")
+    return redirect(url_for("wallet"))
+
+
+@app.route("/wallet/withdraw", methods=["POST"])
+@login_required
+def wallet_withdraw():
+    amount_str = (request.form.get("amount") or "").strip()
+    try:
+        amount = Decimal(amount_str)
+    except (InvalidOperation, ValueError):
+        flash("Invalid amount.", "error")
+        return redirect(url_for("wallet"))
+
+    if amount <= 0:
+        flash("Amount must be greater than $0.00.", "error")
+        return redirect(url_for("wallet"))
+
+    acct = CashAccount.query.filter_by(user_id=current_user.user_id).first()
+    if not acct or acct.current_balance < amount:
+        flash("Insufficient funds.", "error")
+        return redirect(url_for("wallet"))
+
+    acct.current_balance = acct.current_balance - amount
+    db.session.commit()
+    flash(f"Withdrew ${amount:.2f}.", "success")
+    return redirect(url_for("wallet"))
+
+
+@app.route("/")
+def home():
+
+    return render_template("home.html")
+
+
 @app.route("/admin")
 @login_required
 @admin_required
@@ -765,14 +739,14 @@
     orders = Order.query.order_by(Order.order_id.desc()).all()
     market = get_market_context()
     return render_template("admin.html", stocks=stocks, users=users, orders=orders, market=market)
-
-
-@app.route("/wallet", methods=["GET"])
-@login_required
-def wallet():
-    acct = CashAccount.query.filter_by(user_id=current_user.user_id).first()
-    return render_template("wallet.html", acct=acct)
-
-
-if __name__ == "__main__":
-    app.run(debug=True)
+
+
+@app.route("/wallet", methods=["GET"])
+@login_required
+def wallet():
+    acct = CashAccount.query.filter_by(user_id=current_user.user_id).first()
+    return render_template("wallet.html", acct=acct)
+
+
+if __name__ == "__main__":
+    app.run(debug=True)